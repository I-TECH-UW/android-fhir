/*
 * Copyright 2020 Google LLC
 *
 * Licensed under the Apache License, Version 2.0 (the "License");
 * you may not use this file except in compliance with the License.
 * You may obtain a copy of the License at
 *
 *       http://www.apache.org/licenses/LICENSE-2.0
 *
 * Unless required by applicable law or agreed to in writing, software
 * distributed under the License is distributed on an "AS IS" BASIS,
 * WITHOUT WARRANTIES OR CONDITIONS OF ANY KIND, either express or implied.
 * See the License for the specific language governing permissions and
 * limitations under the License.
 */

package com.google.fhirengine.search.impl

import com.google.fhirengine.search.sort.SortCriterion
import org.hl7.fhir.r4.model.ResourceType

/** Query that returns a list of serialized resources. */
data class SerializedResourceQuery(
  val resourceType: ResourceType,
  val resourceIdQuery: ResourceIdQuery?,
  val sortCriterion: SortCriterion?,
  val limit: Int?,
  val skip: Int?
) : Query() {
<<<<<<< HEAD
    override fun getQueryString(): String = if (sortCriterion == null) {
        """
        SELECT serializedResource 
        FROM ResourceEntity
        WHERE resourceType = ? AND resourceId IN (${resourceIdQuery.query})
        ${limit?.let { "LIMIT $it${skip?.let { " OFFSET $it" } ?: "" }" } ?: "" }"""
        //${limit?.let { "LIMIT $it${skip?.let { " OFFSET $it" }}" }}"""
    } else {
        """
        SELECT serializedResource 
        FROM ResourceEntity a
        LEFT JOIN ${sortCriterion.table} b
        ON a.resourceType = b.resourceType AND a.resourceId = b.resourceId AND b.index_name = ?
        WHERE a.resourceType = ? AND a.resourceId IN (${resourceIdQuery.query})
        ORDER BY b.index_value ${if (sortCriterion.ascending) {
            "ASC"
        } else {
            "DESC"
        }}
        ${limit?.let { "LIMIT $it${skip?.let { " OFFSET $it" } ?: "" }" } ?: "" }"""
        // ${limit?.let { "LIMIT $it${skip?.let { " OFFSET $it" }}" }}"""
    }.trimIndent()
=======
    override fun getQueryString(): String {
        val queryBuilder = StringBuilder()
        queryBuilder.appendln("""
            SELECT a.serializedResource
            FROM ResourceEntity a
        """.trimIndent())
        sortCriterion?.also {
            queryBuilder.appendln("""
                LEFT JOIN ${sortCriterion.table} b
                ON a.resourceType = b.resourceType AND a.resourceId = b.resourceId AND b.index_name = ?
            """.trimIndent())
        }
        queryBuilder.appendln("""
            WHERE a.resourceType = ?${resourceIdQuery?.let { " AND a.resourceId IN (${it.query})" } ?: ""}
        """.trimIndent())
        sortCriterion?.also {
            queryBuilder.appendln("""
                ORDER BY b.index_value ${ if (sortCriterion.ascending) { "ASC" } else { "DESC" } }
            """.trimIndent())
        }
        limit?.also {
            queryBuilder.appendln("""
                LIMIT ?${skip?.let { " OFFSET ?" } ?: ""}
            """.trimIndent())
        }
        return queryBuilder.toString().trimIndent()
    }
>>>>>>> 27dfa369

    override fun getQueryArgs(): List<Any> {
        var list: List<Any> = if (sortCriterion == null) {
            listOf()
        } else {
            listOf(sortCriterion.param)
        }
        list = list + resourceType.name
        resourceIdQuery?.also { list = list + it.getQueryArgs() }
        limit?.also {
            list = list + it
            skip?.also {
                list = list + it
            }
        }
        return list
    }
}<|MERGE_RESOLUTION|>--- conflicted
+++ resolved
@@ -27,30 +27,6 @@
   val limit: Int?,
   val skip: Int?
 ) : Query() {
-<<<<<<< HEAD
-    override fun getQueryString(): String = if (sortCriterion == null) {
-        """
-        SELECT serializedResource 
-        FROM ResourceEntity
-        WHERE resourceType = ? AND resourceId IN (${resourceIdQuery.query})
-        ${limit?.let { "LIMIT $it${skip?.let { " OFFSET $it" } ?: "" }" } ?: "" }"""
-        //${limit?.let { "LIMIT $it${skip?.let { " OFFSET $it" }}" }}"""
-    } else {
-        """
-        SELECT serializedResource 
-        FROM ResourceEntity a
-        LEFT JOIN ${sortCriterion.table} b
-        ON a.resourceType = b.resourceType AND a.resourceId = b.resourceId AND b.index_name = ?
-        WHERE a.resourceType = ? AND a.resourceId IN (${resourceIdQuery.query})
-        ORDER BY b.index_value ${if (sortCriterion.ascending) {
-            "ASC"
-        } else {
-            "DESC"
-        }}
-        ${limit?.let { "LIMIT $it${skip?.let { " OFFSET $it" } ?: "" }" } ?: "" }"""
-        // ${limit?.let { "LIMIT $it${skip?.let { " OFFSET $it" }}" }}"""
-    }.trimIndent()
-=======
     override fun getQueryString(): String {
         val queryBuilder = StringBuilder()
         queryBuilder.appendln("""
@@ -78,7 +54,6 @@
         }
         return queryBuilder.toString().trimIndent()
     }
->>>>>>> 27dfa369
 
     override fun getQueryArgs(): List<Any> {
         var list: List<Any> = if (sortCriterion == null) {
