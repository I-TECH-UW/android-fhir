--- conflicted
+++ resolved
@@ -26,21 +26,6 @@
  * @throws IllegalArgumentException if [type] is not supported (for example, questions of type
  * [QuestionnaireItemTypeCode.Value.URL] do not have an explicit EnableWhen answer).
  */
-<<<<<<< HEAD
-fun Questionnaire.Item.EnableWhen.AnswerX.getValueForType(
-  type: Questionnaire.Item.TypeCode
-): Message =
-  when (val value = type.value) {
-    QuestionnaireItemTypeCode.Value.DATE -> this.date
-    QuestionnaireItemTypeCode.Value.BOOLEAN -> this.boolean
-    QuestionnaireItemTypeCode.Value.DECIMAL -> this.decimal
-    QuestionnaireItemTypeCode.Value.INTEGER -> this.integer
-    QuestionnaireItemTypeCode.Value.DATE_TIME -> this.dateTime
-    QuestionnaireItemTypeCode.Value.TIME -> this.time
-    QuestionnaireItemTypeCode.Value.CHOICE -> this.coding
-    QuestionnaireItemTypeCode.Value.STRING, QuestionnaireItemTypeCode.Value.TEXT -> this.stringValue
-    else -> throw IllegalArgumentException("Unsupported value type $value")
-=======
 fun Questionnaire.QuestionnaireItemEnableWhenComponent.getValueForType(
   type: Questionnaire.QuestionnaireItemType
 ): Base =
@@ -51,10 +36,10 @@
     Questionnaire.QuestionnaireItemType.INTEGER -> answerIntegerType
     Questionnaire.QuestionnaireItemType.DATETIME -> answerDateTimeType
     Questionnaire.QuestionnaireItemType.TIME -> answerTimeType
+    Questionnaire.QuestionnaireItemType.CHOICE -> answerCoding
     Questionnaire.QuestionnaireItemType.STRING, Questionnaire.QuestionnaireItemType.TEXT ->
       answerStringType
     else -> throw IllegalArgumentException("Unsupported value type $type")
->>>>>>> 80a9de18
   }
 
 /**
@@ -63,20 +48,6 @@
  * @throws IllegalArgumentException if [type] is not supported (for example, questions of type
  * [QuestionnaireItemTypeCode.Value.GROUP] do not collect any answer).
  */
-<<<<<<< HEAD
-fun QuestionnaireResponse.Item.Answer.getValueForType(type: Questionnaire.Item.TypeCode): Message =
-  when (val value = type.value) {
-    QuestionnaireItemTypeCode.Value.DATE -> this.value.date
-    QuestionnaireItemTypeCode.Value.BOOLEAN -> this.value.boolean
-    QuestionnaireItemTypeCode.Value.DECIMAL -> this.value.decimal
-    QuestionnaireItemTypeCode.Value.INTEGER -> this.value.integer
-    QuestionnaireItemTypeCode.Value.DATE_TIME -> this.value.dateTime
-    QuestionnaireItemTypeCode.Value.TIME -> this.value.time
-    QuestionnaireItemTypeCode.Value.CHOICE -> this.value.coding
-    QuestionnaireItemTypeCode.Value.STRING, QuestionnaireItemTypeCode.Value.TEXT ->
-      this.value.stringValue
-    QuestionnaireItemTypeCode.Value.URL -> this.value.uri
-=======
 fun QuestionnaireResponse.QuestionnaireResponseItemAnswerComponent.getValueForType(
   type: Questionnaire.QuestionnaireItemType
 ): Base =
@@ -87,9 +58,9 @@
     Questionnaire.QuestionnaireItemType.INTEGER -> valueIntegerType
     Questionnaire.QuestionnaireItemType.DATETIME -> valueDateTimeType
     Questionnaire.QuestionnaireItemType.TIME -> valueTimeType
+    Questionnaire.QuestionnaireItemType.CHOICE -> valueCoding
     Questionnaire.QuestionnaireItemType.STRING, Questionnaire.QuestionnaireItemType.TEXT ->
       this.valueStringType
     Questionnaire.QuestionnaireItemType.URL -> this.valueUriType
->>>>>>> 80a9de18
     else -> throw IllegalArgumentException("Unsupported value type $value")
   }